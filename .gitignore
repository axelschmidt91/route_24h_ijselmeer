--- conflicted
+++ resolved
@@ -162,12 +162,8 @@
 #  and can be added to the global gitignore or merged into this file.  For a more nuclear
 #  option (not recommended) you can uncomment the following to ignore the entire idea folder.
 #.idea/
-<<<<<<< HEAD
-streamlit_app.py
-=======
 
 
->>>>>>> cdbb0492
 .data_cache/*
 app_state.json
 .data/*